--- conflicted
+++ resolved
@@ -66,7 +66,6 @@
 void mavlink_pm_callback(void *arg, param_t param);
 
 void mavlink_pm_callback(void *arg, param_t param)
-<<<<<<< HEAD
 {
 	mavlink_pm_send_param(param);
 	usleep(*(unsigned int*)arg);
@@ -74,15 +73,6 @@
 
 void mavlink_pm_send_all_params(unsigned int delay)
 {
-=======
-{
-	mavlink_pm_send_param(param);
-	usleep(*(unsigned int*)arg);
-}
-
-void mavlink_pm_send_all_params(unsigned int delay)
-{
->>>>>>> c8645a7e
 	unsigned int dbuf = delay;
 	param_foreach(&mavlink_pm_callback, &dbuf, false);
 }
@@ -95,105 +85,7 @@
 		return 0;
 	} else {
 		return 1;
-<<<<<<< HEAD
-	}
-}
-
-void mavlink_pm_start_queued_send()
-{
-	mavlink_param_queue_index = 0;
-}
-
-int mavlink_pm_send_param_for_index(uint16_t index)
-{
-	return mavlink_pm_send_param(param_for_index(index));
-}
-
-int mavlink_pm_send_param_for_name(const char* name)
-{
-	return mavlink_pm_send_param(param_find(name));
-}
-
-int mavlink_pm_send_param(param_t param)
-{
-	if (param == PARAM_INVALID) return 1;
-
-	/* buffers for param transmission */
-	static char name_buf[MAVLINK_MSG_PARAM_VALUE_FIELD_PARAM_ID_LEN];
-	float val_buf;
-	static mavlink_message_t tx_msg;
-
-	/* query parameter type */
-	param_type_t type = param_type(param);
-	/* copy parameter name */
-	strncpy((char *)name_buf, param_name(param), MAVLINK_MSG_PARAM_VALUE_FIELD_PARAM_ID_LEN);
-	
-	/*
-	 * Map onboard parameter type to MAVLink type,
-	 * endianess matches (both little endian)
-	 */
-	uint8_t mavlink_type;
-	if (type == PARAM_TYPE_INT32) {
-		mavlink_type = MAVLINK_TYPE_INT32_T;
-	} else if (type == PARAM_TYPE_FLOAT) {
-		mavlink_type = MAVLINK_TYPE_FLOAT;
-	}
-
-	/*
-	 * get param value, since MAVLink encodes float and int params in the same
-	 * space during transmission, copy param onto float val_buf
-	 */
-	if (param_get(param, &val_buf) != OK) return;
-
-	mavlink_msg_param_value_pack_chan(mavlink_system.sysid,
-					  mavlink_system.compid,
-					  MAVLINK_COMM_0,
-					  &tx_msg,
-					  name_buf,
-					  val_buf,
-					  mavlink_type,
-					  param_count(),
-					  param_get_index(param));
-	return mavlink_missionlib_send_message(&tx_msg);
-}
-
-static int
-mavlink_pm_save_eeprom()
-{
-	const char* name = "/eeprom";
-	int fd = open("/eeprom", O_WRONLY | O_CREAT | O_EXCL);
-
-	if (fd < 0)
-		warn(1, "opening '%s' failed", name);
-
-	int result = param_export(fd, false);
-	close(fd);
-
-	if (result < 0) {
-		warn(1, "error exporting to '%s'", name);
-=======
->>>>>>> c8645a7e
-	}
-
-	return 0;
-}
-
-static int
-mavlink_pm_load_eeprom()
-{
-	const char* name = "/eeprom";
-	int fd = open(name, O_RDONLY);
-
-	if (fd < 0)
-		warn(1, "open '%s' failed", name);
-
-	int result = param_import(fd);
-	close(fd);
-
-	if (result < 0)
-		warn(1, "error importing from '%s'", name);
-
-	return 0;
+	}
 }
 
 void mavlink_pm_start_queued_send()
@@ -364,49 +256,6 @@
 						mavlink_pm_send_param_for_index(mavlink_param_request_read.param_index);
 					}
 				}
-<<<<<<< HEAD
-
-		} break;
-
-		case MAVLINK_MSG_ID_COMMAND_LONG: {
-			mavlink_command_long_t cmd_mavlink;
-			mavlink_msg_command_long_decode(msg, &cmd_mavlink);
-
-			uint8_t result;
-
-			if (cmd_mavlink.target_system == mavlink_system.sysid &&
-				((cmd_mavlink.target_component == mavlink_system.compid) ||(cmd_mavlink.target_component == MAV_COMP_ID_ALL))) {
-
-				/* preflight parameter load / store */
-				if (cmd_mavlink.command == MAV_CMD_PREFLIGHT_STORAGE) {
-					/* Read all parameters from EEPROM to RAM */
-
-					if (((int)(cmd_mavlink.param1)) == 0)	{
-
-						if (OK == mavlink_pm_load_eeprom()) {
-							//printf("[mavlink pm] Loaded EEPROM params in RAM\n");
-							mavlink_missionlib_send_gcs_string("[mavlink pm] CMD Loaded EEPROM params in RAM");
-							result = MAV_RESULT_ACCEPTED;
-
-						} else {
-							//fprintf(stderr, "[mavlink pm] ERROR loading EEPROM params in RAM\n");
-							mavlink_missionlib_send_gcs_string("[mavlink pm] ERROR loading EEPROM params in RAM");
-							result = MAV_RESULT_FAILED;
-						}
-
-						/* Write all parameters from RAM to EEPROM */
-
-					} else if (((int)(cmd_mavlink.param1)) == 1)	{
-
-						if (OK == mavlink_pm_save_eeprom()) {
-							//printf("[mavlink pm] RAM params written to EEPROM\n");
-							mavlink_missionlib_send_gcs_string("[mavlink pm] RAM params written to EEPROM");
-							result = MAV_RESULT_ACCEPTED;
-
-						} else {
-							//fprintf(stderr, "[mavlink pm] ERROR writing RAM params to EEPROM\n");
-							mavlink_missionlib_send_gcs_string("[mavlink pm] ERROR writing RAM params to EEPROM");
-=======
 
 		} break;
 
@@ -455,17 +304,12 @@
 							} else {
 								mavlink_missionlib_send_gcs_string("[mavlink pm] ERR writing params, no EEPROM found");
 							}
->>>>>>> c8645a7e
 							result = MAV_RESULT_FAILED;
 						}
 
 					} else {
 						//fprintf(stderr, "[mavlink pm] refusing unsupported storage request\n");
-<<<<<<< HEAD
-						mavlink_missionlib_send_gcs_string("[mavlink pm] refusing unsupported storage request");
-=======
 						mavlink_missionlib_send_gcs_string("[mavlink pm] refusing unsupported STOR request");
->>>>>>> c8645a7e
 						result = MAV_RESULT_UNSUPPORTED;
 					}
 				}
