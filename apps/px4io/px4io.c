--- conflicted
+++ resolved
@@ -68,19 +68,8 @@
 volatile uint8_t debug_level = 0;
 volatile uint32_t i2c_loop_resets = 0;
 
-<<<<<<< HEAD
-struct hrt_call loop_overtime_call;
-
-// this allows wakeup of the main task via a signal
-static pid_t daemon_pid;
-
-
-/*
-  a set of debug buffers to allow us to send debug information from ISRs
-=======
 /*
  * a set of debug buffers to allow us to send debug information from ISRs
->>>>>>> ca794265
  */
 
 static volatile uint32_t msg_counter;
@@ -88,23 +77,11 @@
 static volatile uint8_t msg_next_out, msg_next_in;
 
 /*
-<<<<<<< HEAD
- * WARNING too large buffers here consume the memory required
-=======
  * WARNING: too large buffers here consume the memory required
->>>>>>> ca794265
  * for mixer handling. Do not allocate more than 80 bytes for
  * output.
  */
 #define NUM_MSG 2
-<<<<<<< HEAD
-static char msg[NUM_MSG][50];
-
-/*
-  add a debug message to be printed on the console
- */
-void isr_debug(uint8_t level, const char *fmt, ...)
-=======
 static char msg[NUM_MSG][40];
 
 /*
@@ -112,7 +89,6 @@
  */
 void
 isr_debug(uint8_t level, const char *fmt, ...)
->>>>>>> ca794265
 {
 	if (level > debug_level) {
 		return;
@@ -126,16 +102,10 @@
 }
 
 /*
-<<<<<<< HEAD
-  show all pending debug messages
- */
-static void show_debug_messages(void)
-=======
  * show all pending debug messages
  */
 static void
 show_debug_messages(void)
->>>>>>> ca794265
 {
 	if (msg_counter != last_msg_counter) {
 		uint32_t n = msg_counter - last_msg_counter;
@@ -148,41 +118,9 @@
 	}
 }
 
-<<<<<<< HEAD
-/*
-  catch I2C lockups
- */
-static void loop_overtime(void *arg)
-{
-	debug("RESETTING\n");
-	i2c_loop_resets++;
-	i2c_dump();
-	i2c_reset();
-	hrt_call_after(&loop_overtime_call, 50000, (hrt_callout)loop_overtime, NULL);
-}
-
-static void wakeup_handler(int signo, siginfo_t *info, void *ucontext)
-{
-	// nothing to do - we just want poll() to return
-}
-
-
-/*
-  wakeup the main task using a signal
- */
-void daemon_wakeup(void)
-{
-	kill(daemon_pid, SIGUSR1);
-}
-
-int user_start(int argc, char *argv[])
-=======
 int
 user_start(int argc, char *argv[])
->>>>>>> ca794265
 {
-	daemon_pid = getpid();
-
 	/* run C++ ctors before we go any further */
 	up_cxxinitialize();
 
@@ -218,46 +156,6 @@
 	/* initialise the control inputs */
 	controls_init();
 
-<<<<<<< HEAD
-	struct mallinfo minfo = mallinfo();
-	lowsyslog("free %u largest %u\n", minfo.mxordblk, minfo.fordblks);
-
-	debug("debug_level=%u\n", (unsigned)debug_level);
-
-	/* start the i2c handler */
-	i2c_init();
-
-	/* add a performance counter for mixing */
-	perf_counter_t mixer_perf = perf_alloc(PC_ELAPSED, "mix");
-
-	/* 
-	 *  setup a null handler for SIGUSR1 - we will use this for wakeup from poll()
-	 */
-        struct sigaction sa;
-	memset(&sa, 0, sizeof(sa));
-        sa.sa_sigaction = wakeup_handler;
-	sigfillset(&sa.sa_mask);
-	sigdelset(&sa.sa_mask, SIGUSR1);
-        if (sigaction(SIGUSR1, &sa, NULL) != OK) {
-		debug("Failed to setup SIGUSR1 handler\n");
-	}
-
-	/* 
-	   run the mixer at ~50Hz, using signals to run it early if
-	   need be 
-	*/
-	uint64_t last_debug_time = 0;
-	for (;;) {
-		/*
-		  if we are not scheduled for 30ms then reset the I2C bus
-		 */
-		hrt_call_after(&loop_overtime_call, 30000, (hrt_callout)loop_overtime, NULL);
-
-		// we use usleep() instead of poll() as poll() is not
-		// interrupted by signals in nuttx, whereas usleep() is
-		usleep(20000);
-
-=======
 	/* start the i2c handler */
 	i2c_init();
 
@@ -303,15 +201,10 @@
 		perf_count(loop_perf);
 
 		/* kick the mixer */
->>>>>>> ca794265
 		perf_begin(mixer_perf);
 		mixer_tick();
 		perf_end(mixer_perf);
 
-<<<<<<< HEAD
-		show_debug_messages();
-		if (hrt_absolute_time() - last_debug_time > 1000000) {
-=======
 		/* kick the control inputs */
 		perf_begin(controls_perf);
 		controls_tick();
@@ -322,7 +215,6 @@
 
 		/* post debug state at ~1Hz */
 		if (hrt_absolute_time() - last_debug_time > (1000 * 1000)) {
->>>>>>> ca794265
 			isr_debug(1, "d:%u s=0x%x a=0x%x f=0x%x r=%u", 
 				  (unsigned)debug_level,
 				  (unsigned)r_status_flags,
