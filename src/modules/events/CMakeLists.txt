############################################################################
#
#   Copyright (c) 2016 PX4 Development Team. All rights reserved.
#
# Redistribution and use in source and binary forms, with or without
# modification, are permitted provided that the following conditions
# are met:
#
# 1. Redistributions of source code must retain the above copyright
#    notice, this list of conditions and the following disclaimer.
# 2. Redistributions in binary form must reproduce the above copyright
#    notice, this list of conditions and the following disclaimer in
#    the documentation and/or other materials provided with the
#    distribution.
# 3. Neither the name PX4 nor the names of its contributors may be
#    used to endorse or promote products derived from this software
#    without specific prior written permission.
#
# THIS SOFTWARE IS PROVIDED BY THE COPYRIGHT HOLDERS AND CONTRIBUTORS
# "AS IS" AND ANY EXPRESS OR IMPLIED WARRANTIES, INCLUDING, BUT NOT
# LIMITED TO, THE IMPLIED WARRANTIES OF MERCHANTABILITY AND FITNESS
# FOR A PARTICULAR PURPOSE ARE DISCLAIMED. IN NO EVENT SHALL THE
# COPYRIGHT OWNER OR CONTRIBUTORS BE LIABLE FOR ANY DIRECT, INDIRECT,
# INCIDENTAL, SPECIAL, EXEMPLARY, OR CONSEQUENTIAL DAMAGES (INCLUDING,
# BUT NOT LIMITED TO, PROCUREMENT OF SUBSTITUTE GOODS OR SERVICES; LOSS
# OF USE, DATA, OR PROFITS; OR BUSINESS INTERRUPTION) HOWEVER CAUSED
# AND ON ANY THEORY OF LIABILITY, WHETHER IN CONTRACT, STRICT
# LIABILITY, OR TORT (INCLUDING NEGLIGENCE OR OTHERWISE) ARISING IN
# ANY WAY OUT OF THE USE OF THIS SOFTWARE, EVEN IF ADVISED OF THE
# POSSIBILITY OF SUCH DAMAGE.
#
############################################################################

px4_add_module(
	MODULE modules__events
	MAIN send_event
	STACK_MAIN 2200
	COMPILE_FLAGS
	SRCS
		rc_loss_alarm.cpp
		send_event.cpp
		set_leds.cpp
		status_display.cpp
<<<<<<< HEAD
		subscriber_handler.cpp
=======
		temperature_calibration/accel.cpp
		temperature_calibration/baro.cpp
		temperature_calibration/gyro.cpp
		temperature_calibration/task.cpp
>>>>>>> b7424c67
	DEPENDS
		modules__uORB
	)<|MERGE_RESOLUTION|>--- conflicted
+++ resolved
@@ -41,14 +41,6 @@
 		send_event.cpp
 		set_leds.cpp
 		status_display.cpp
-<<<<<<< HEAD
-		subscriber_handler.cpp
-=======
-		temperature_calibration/accel.cpp
-		temperature_calibration/baro.cpp
-		temperature_calibration/gyro.cpp
-		temperature_calibration/task.cpp
->>>>>>> b7424c67
 	DEPENDS
 		modules__uORB
 	)